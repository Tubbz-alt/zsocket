# ZSocket

ZSocket is a library that wraps the linux zero-copy socket syscall to create a ring buffer in a memory mapped file.
It also contains some utility functions and types to help with a handful of layer 2, 3, and 4 types.
It is a lot like libcap, except it has easy to understand facilities for writing (injecting packets) to an interface.

ZSocket doesn't contain or wrap any C/C++, and it is lock free and thread safe.

The following program prints out all know layer types to ZSocket on a given interface:

```go
package main

import (
    "fmt"

    "github.com/newtools/zsocket"
    "github.com/newtools/zsocket/nettypes"
)

func main() {
<<<<<<< HEAD
	// args: interfaceIndex, options, maxFrameSize, and maxTotalFrames

	// inerfaceIndex: the index of the net device you want to open a raw socket to
	// options: RX and TX, or just one or the other?
	// maxFrameSize: must be a power of 2, bigger than zsocket.MinimumFrameSize,
	// 	and smaller than maximum frame size
	// maxTotalFrames: must be at least 16, and be a multiple of 8.
	zs, err := zsocket.NewZSocket(14, zsocket.EnableRX, 2048, 64, nettypes.All)
	// the above will result in a ring buffer of 64 frames at
	// 	(2048 - zsocket.PacketOffset()) *writeable* bytes each
	// 	for a total of 2048*64 bytes of *unswappable* system memory consumed.
	if err != nil {
		panic(err)
	}
	zs.Listen(func(f *nettypes.Frame, frameLen, capturedLen uint16) {
		fmt.Printf(f.String(capturedLen, 0))
	})
=======
    // args: interfaceIndex, options, maxFrameSize, and maxTotalFrames

    // inerfaceIndex: the index of the net device you want to open a raw socket to
    // options: RX and TX, or just one or the other?
    // maxFrameSize: must be a power of 2, bigger than zsocket.MINIMUM_FRAME_SIZE,
    //  and smaller than maximum frame size
    // maxTotalFrames: must be at least 16, and be a multiple of 8.
    zs, err := zsocket.NewZSocket(14, zsocket.ENABLE_RX, 2048, 64, nettypes.All)
    // the above will result in a ring buffer of 64 frames at
    //   (2048 - zsocket.PacketOffset()) *writeable* bytes each
    //   for a total of 2048*64 bytes of *unswappable* system memory consumed.
    if err != nil {
        panic(err)
    }
    zs.Listen(func(f *nettypes.Frame, frameLen, capturedLen uint16) {
        fmt.Printf(f.String(capturedLen, 0))
    })
>>>>>>> ba85ec74
}
```

1. See the examples folder for more simple programs that do various things with ZSocket.

2. Learn how to set up a docker container with a custom veth-pair in the utils folder (useful for setting up
complex virtual networking scenarios)

3. Play around with FakeInterface to (and its examples folder) to play around with networking protocols.<|MERGE_RESOLUTION|>--- conflicted
+++ resolved
@@ -19,7 +19,6 @@
 )
 
 func main() {
-<<<<<<< HEAD
 	// args: interfaceIndex, options, maxFrameSize, and maxTotalFrames
 
 	// inerfaceIndex: the index of the net device you want to open a raw socket to
@@ -37,25 +36,6 @@
 	zs.Listen(func(f *nettypes.Frame, frameLen, capturedLen uint16) {
 		fmt.Printf(f.String(capturedLen, 0))
 	})
-=======
-    // args: interfaceIndex, options, maxFrameSize, and maxTotalFrames
-
-    // inerfaceIndex: the index of the net device you want to open a raw socket to
-    // options: RX and TX, or just one or the other?
-    // maxFrameSize: must be a power of 2, bigger than zsocket.MINIMUM_FRAME_SIZE,
-    //  and smaller than maximum frame size
-    // maxTotalFrames: must be at least 16, and be a multiple of 8.
-    zs, err := zsocket.NewZSocket(14, zsocket.ENABLE_RX, 2048, 64, nettypes.All)
-    // the above will result in a ring buffer of 64 frames at
-    //   (2048 - zsocket.PacketOffset()) *writeable* bytes each
-    //   for a total of 2048*64 bytes of *unswappable* system memory consumed.
-    if err != nil {
-        panic(err)
-    }
-    zs.Listen(func(f *nettypes.Frame, frameLen, capturedLen uint16) {
-        fmt.Printf(f.String(capturedLen, 0))
-    })
->>>>>>> ba85ec74
 }
 ```
 
